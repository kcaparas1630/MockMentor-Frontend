--- conflicted
+++ resolved
@@ -23,7 +23,6 @@
         run: gcloud auth configure-docker us-east1-docker.pkg.dev --quiet
         
       - name: Build Docker image
-<<<<<<< HEAD
         run: docker build -t us-east1-docker.pkg.dev/terraform-practice-455719/ai-interview-frontend/ai-interview-frontend:latest .
 
       - name: Debug Cloud
@@ -33,7 +32,6 @@
 
       - name: Push Docker Image
         run: docker push us-east1-docker.pkg.dev/terraform-practice-455719/ai-interview-frontend/ai-interview-frontend:latest
-=======
         run: |
           docker build -f Dockerfile.prod \
             --build-arg VITE_MODE=production \
@@ -44,5 +42,4 @@
         run: |
           docker push us-east1-docker.pkg.dev/terraform-practice-455719/ai-interview-frontend/ai-interview-frontend:latest
           docker tag us-east1-docker.pkg.dev/terraform-practice-455719/ai-interview-frontend/ai-interview-frontend:latest us-east1-docker.pkg.dev/terraform-practice-455719/ai-interview-frontend/ai-interview-frontend:${{ github.sha }}
-          docker push us-east1-docker.pkg.dev/terraform-practice-455719/ai-interview-frontend/ai-interview-frontend:${{ github.sha }}
->>>>>>> c3da4c09
+          docker push us-east1-docker.pkg.dev/terraform-practice-455719/ai-interview-frontend/ai-interview-frontend:${{ github.sha }}